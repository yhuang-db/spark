--- conflicted
+++ resolved
@@ -22,11 +22,8 @@
 import java.util.concurrent.CopyOnWriteArrayList
 import java.util.concurrent.atomic.{AtomicInteger, AtomicReference}
 
-<<<<<<< HEAD
 import scala.collection.JavaConversions._
 
-=======
->>>>>>> 2fead510
 import org.apache.hadoop.conf.Configuration
 import org.apache.hadoop.fs.{FileSystem, Path}
 import org.apache.hadoop.net.NetUtils
@@ -42,10 +39,6 @@
 import org.apache.spark.{SparkContext, Logging}
 import org.apache.spark.util.Utils
 
-<<<<<<< HEAD
-=======
-import scala.collection.JavaConversions._
->>>>>>> 2fead510
 
 class ApplicationMaster(args: ApplicationMasterArguments, conf: Configuration) extends Logging {
 
@@ -64,7 +57,7 @@
   private val maxAppAttempts: Int = conf.getInt(YarnConfiguration.RM_AM_MAX_RETRIES,
     YarnConfiguration.DEFAULT_RM_AM_MAX_RETRIES)
   private var isLastAMRetry: Boolean = true
-  // default to numWorkers * 2, with minimum of 3 
+  // default to numWorkers * 2, with minimum of 3
   private val maxNumWorkerFailures = System.getProperty("spark.yarn.max.worker.failures",
     math.max(args.numWorkers * 2, 3).toString()).toInt
 
@@ -244,7 +237,6 @@
 
         if (null != sparkContext) {
           uiAddress = sparkContext.ui.appUIAddress
-<<<<<<< HEAD
           this.yarnAllocator = YarnAllocationHandler.newAllocator(
             yarnConf,
             resourceManager,
@@ -259,15 +251,6 @@
             resourceManager,
             appAttemptId,
             args)
-=======
-          this.yarnAllocator = YarnAllocationHandler.newAllocator(yarnConf, resourceManager, 
-            appAttemptId, args, sparkContext.preferredNodeLocationData) 
-        } else {
-          logWarning("Unable to retrieve sparkContext inspite of waiting for " + count * waitTime + 
-            ", numTries = " + numTries)
-          this.yarnAllocator = YarnAllocationHandler.newAllocator(yarnConf, resourceManager,
-            appAttemptId, args)
->>>>>>> 2fead510
         }
       }
     } finally {
@@ -283,27 +266,17 @@
       // Wait until all containers have finished
       // TODO: This is a bit ugly. Can we make it nicer?
       // TODO: Handle container failure
-<<<<<<< HEAD
 
       // Exists the loop if the user thread exits.
       while (yarnAllocator.getNumWorkersRunning < args.numWorkers && userThread.isAlive) {
-        val numContainersToAllocate = math.max(
-          args.numWorkers - yarnAllocator.getNumWorkersRunning, 0)
-        this.yarnAllocator.allocateContainers(numContainersToAllocate)
+        if (yarnAllocator.getNumWorkersFailed >= maxNumWorkerFailures) {
+          finishApplicationMaster(FinalApplicationStatus.FAILED,
+            "max number of worker failures reached")
+        }
+        yarnAllocator.allocateContainers(
+          math.max(args.numWorkers - yarnAllocator.getNumWorkersRunning, 0))
         ApplicationMaster.incrementAllocatorLoop(1)
         Thread.sleep(100)
-=======
-      while(yarnAllocator.getNumWorkersRunning < args.numWorkers &&
-        // If user thread exists, then quit !
-        userThread.isAlive) {
-          if (yarnAllocator.getNumWorkersFailed >= maxNumWorkerFailures) {
-            finishApplicationMaster(FinalApplicationStatus.FAILED,
-              "max number of worker failures reached")
-          }
-          yarnAllocator.allocateContainers(math.max(args.numWorkers - yarnAllocator.getNumWorkersRunning, 0))
-          ApplicationMaster.incrementAllocatorLoop(1)
-          Thread.sleep(100)
->>>>>>> 2fead510
       }
     } finally {
       // In case of exceptions, etc - ensure that count is at least ALLOCATOR_LOOP_WAIT_COUNT,
@@ -318,28 +291,18 @@
     if (userThread.isAlive) {
       // Ensure that progress is sent before YarnConfiguration.RM_AM_EXPIRY_INTERVAL_MS elapses.
       val timeoutInterval = yarnConf.getInt(YarnConfiguration.RM_AM_EXPIRY_INTERVAL_MS, 120000)
-<<<<<<< HEAD
-      // Must be <= timeoutInterval/ 2.
-      // On other hand, also ensure that we are reasonably responsive without causing too many
-      // requests to RM. So, at least 1 minute or timeoutInterval / 10 - whichever is higher.
-      val interval = math.min(timeoutInterval / 2, math.max(timeoutInterval/ 10, 60000L))
-=======
 
       // we want to be reasonably responsive without causing too many requests to RM.
-      val schedulerInterval = 
+      val schedulerInterval =
         System.getProperty("spark.yarn.scheduler.heartbeat.interval-ms", "5000").toLong
 
       // must be <= timeoutInterval / 2.
       val interval = math.min(timeoutInterval / 2, schedulerInterval)
->>>>>>> 2fead510
+
       launchReporterThread(interval)
     }
   }
 
-<<<<<<< HEAD
-  // TODO: We might want to extend this to allocate more containers in case they die.
-=======
->>>>>>> 2fead510
   private def launchReporterThread(_sleepTime: Long): Thread = {
     val sleepTime = if (_sleepTime <= 0 ) 0 else _sleepTime
 
@@ -347,7 +310,7 @@
       override def run() {
         while (userThread.isAlive) {
           if (yarnAllocator.getNumWorkersFailed >= maxNumWorkerFailures) {
-            finishApplicationMaster(FinalApplicationStatus.FAILED, 
+            finishApplicationMaster(FinalApplicationStatus.FAILED,
               "max number of worker failures reached")
           }
           val missingWorkerCount = args.numWorkers - yarnAllocator.getNumWorkersRunning
@@ -389,12 +352,7 @@
   }
   */
 
-<<<<<<< HEAD
-  def finishApplicationMaster(status: FinalApplicationStatus) {
-=======
   def finishApplicationMaster(status: FinalApplicationStatus, diagnostics: String = "") {
-
->>>>>>> 2fead510
     synchronized {
       if (isFinished) {
         return
@@ -407,12 +365,8 @@
       .asInstanceOf[FinishApplicationMasterRequest]
     finishReq.setAppAttemptId(appAttemptId)
     finishReq.setFinishApplicationStatus(status)
-<<<<<<< HEAD
+    finishReq.setDiagnostics(diagnostics)
     // Set tracking url to empty since we don't have a history server.
-=======
-    finishReq.setDiagnostics(diagnostics)
-    // set tracking url to empty since we don't have a history server
->>>>>>> 2fead510
     finishReq.setTrackingUrl("")
     resourceManager.finishApplicationMaster(finishReq)
   }
